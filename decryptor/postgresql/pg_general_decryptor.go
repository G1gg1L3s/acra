/*
Copyright 2016, Cossack Labs Limited

Licensed under the Apache License, Version 2.0 (the "License");
you may not use this file except in compliance with the License.
You may obtain a copy of the License at

http://www.apache.org/licenses/LICENSE-2.0

Unless required by applicable law or agreed to in writing, software
distributed under the License is distributed on an "AS IS" BASIS,
WITHOUT WARRANTIES OR CONDITIONS OF ANY KIND, either express or implied.
See the License for the specific language governing permissions and
limitations under the License.
*/

package postgresql

import (
	"bytes"
	"context"
	"encoding/hex"
	"errors"
	"github.com/cossacklabs/acra/decryptor/base"
	"github.com/cossacklabs/acra/decryptor/binary"
	"github.com/cossacklabs/acra/keystore"
	"github.com/cossacklabs/acra/logging"
	"github.com/cossacklabs/acra/utils"
	"github.com/cossacklabs/acra/zone"
	"github.com/cossacklabs/themis/gothemis/keys"
	log "github.com/sirupsen/logrus"
	"go.opencensus.io/trace"
	"io"
	"io/ioutil"
	"os"
)

var errPlainData = errors.New("plain data without AcraStruct signature")

// PgDecryptor implements particular data decryptor for PostgreSQL binary format
type PgDecryptor struct {
	isWithZone         bool
	isWholeMatch       bool
	keyStore           keystore.DecryptionKeyStore
	zoneMatcher        *zone.Matcher
	binaryDecryptor    base.DataDecryptor
	checkPoisonRecords bool

	clientID             []byte
	matchBuffer          []byte
	matchIndex           int
	callbackStorage      *base.PoisonCallbackStorage
	logger               *log.Entry
	dataProcessor        base.DataProcessor
	dataProcessorContext *base.DataProcessorContext
}

// NewPgDecryptor returns new PgDecryptor hiding inner HEX decryptor or ESCAPE decryptor
// by default checks poison recods and uses WholeMatch mode without zones
<<<<<<< HEAD
func NewPgDecryptor(clientID []byte, decryptor base.DataDecryptor, withZone bool, keystore keystore.DecryptionKeyStore) *PgDecryptor {
	logger := logrus.WithField("client_id", string(clientID))
=======
func NewPgDecryptor(clientID []byte, decryptor base.DataDecryptor, withZone bool, keystore keystore.KeyStore) *PgDecryptor {
	logger := log.WithField("client_id", string(clientID))
>>>>>>> 22cd58b2
	decryptor.SetLogger(logger)
	return &PgDecryptor{
		isWithZone:      withZone,
		binaryDecryptor: binary.NewBinaryDecryptor(logger),
		clientID:        clientID,
		// longest tag (escape) + bin
		matchBuffer:          make([]byte, len(EscapeTagBegin)+len(base.TagBegin)),
		matchIndex:           0,
		isWholeMatch:         true,
		logger:               logger,
		checkPoisonRecords:   true,
		keyStore:             keystore,
		dataProcessorContext: base.NewDataProcessorContext(clientID, withZone, keystore).UseContext(logging.SetLoggerToContext(context.Background(), logger)),
	}
}

// SetLogger set logger
func (decryptor *PgDecryptor) SetLogger(logger *log.Entry) {
	decryptor.binaryDecryptor.SetLogger(logger)
}

// SetWithZone enables or disables decrypting with ZoneID
func (decryptor *PgDecryptor) SetWithZone(b bool) {
	decryptor.isWithZone = b
}

// SetZoneMatcher sets ZoneID matcher
func (decryptor *PgDecryptor) SetZoneMatcher(zoneMatcher *zone.Matcher) {
	decryptor.zoneMatcher = zoneMatcher
}

// GetZoneMatcher returns ZoneID matcher
func (decryptor *PgDecryptor) GetZoneMatcher() *zone.Matcher {
	return decryptor.zoneMatcher
}

// IsMatchedZone returns true if keystore has ZonePrivate key and is AcraStruct has ZoneID header
func (decryptor *PgDecryptor) IsMatchedZone() bool {
	return decryptor.zoneMatcher.IsMatched() && decryptor.keyStore.HasZonePrivateKey(decryptor.zoneMatcher.GetZoneID())
}

// MatchZone returns true if zoneID found inside b bytes
func (decryptor *PgDecryptor) MatchZone(b byte) bool {
	return decryptor.zoneMatcher.Match(b)
}

// GetMatchedZoneID returns ZoneID from AcraStruct
func (decryptor *PgDecryptor) GetMatchedZoneID() []byte {
	if decryptor.IsWithZone() {
		return decryptor.zoneMatcher.GetZoneID()
	}
	return nil
}

// ResetZoneMatch resets zone matcher
func (decryptor *PgDecryptor) ResetZoneMatch() {
	if decryptor.zoneMatcher != nil {
		decryptor.zoneMatcher.Reset()
	}
}

// MatchBeginTag returns true if PgDecryptor and Binary decryptor found BeginTag
func (decryptor *PgDecryptor) MatchBeginTag(char byte) bool {
	/* should be called two decryptors */
	matched := decryptor.binaryDecryptor.MatchBeginTag(char)
	if matched {
		decryptor.matchBuffer[decryptor.matchIndex] = char
		decryptor.matchIndex++
	}
	return matched
}

// IsWithZone returns true if Zone mode is enabled
func (decryptor *PgDecryptor) IsWithZone() bool {
	return decryptor.isWithZone
}

// IsMatched find Begin tag and maps it to Matcher (either PgDecryptor or Decryptor)
// returns false if can't find tag or can't find corresponded decryptor
func (decryptor *PgDecryptor) IsMatched() bool {
	return decryptor.binaryDecryptor.IsMatched()
}

// Reset resets both PgDecryptor and Decryptor and clears matching index
func (decryptor *PgDecryptor) Reset() {
	decryptor.binaryDecryptor.Reset()
	decryptor.matchIndex = 0
}

// GetMatched returns all matched begin tag bytes
func (decryptor *PgDecryptor) GetMatched() []byte {
	return decryptor.matchBuffer[:decryptor.matchIndex]
}

// ReadSymmetricKey reads, decodes from database format block of data, decrypts symmetric key from
// AcraStruct using Secure message
// returns decrypted symmetric key or ErrFakeAcraStruct error if can't decrypt
func (decryptor *PgDecryptor) ReadSymmetricKey(privateKey *keys.PrivateKey, reader io.Reader) ([]byte, []byte, error) {
	symmetricKey, rawData, err := decryptor.binaryDecryptor.ReadSymmetricKey(privateKey, reader)
	if err != nil {
		return symmetricKey, rawData, err
	}
	return symmetricKey, rawData, nil
}

// ReadData returns plaintext data, decrypting using SecureCell with ZoneID and symmetricKey
func (decryptor *PgDecryptor) ReadData(symmetricKey, zoneID []byte, reader io.Reader) ([]byte, error) {
	/* due to using two decryptors can be case when one decryptor match 2 bytes
	from TagBegin then didn't match anymore but another decryptor matched at
	this time and was successfully used for decryption, we need return 2 bytes
	matched and buffered by first decryptor and decrypted data from the second

	for example case of matching begin tag:
	BEGIN_TA - failed decryptor1
	00BEGIN_TAG - successful decryptor2
	in this case first decryptor1 matched not full begin_tag and failed on 'G' but
	at this time was matched decryptor2 and successfully matched next bytes and decrypted data
	so we need return diff of two matches 'BE' and decrypted data
	*/

	// add zone_id to log if it used
	logger := log.NewEntry(decryptor.logger.Logger)
	if decryptor.GetMatchedZoneID() != nil {
		logger = decryptor.logger.WithField("zone_id", string(decryptor.GetMatchedZoneID()))
		// use temporary logger in matched decryptor
		decryptor.binaryDecryptor.SetLogger(logger)
		// reset to default logger without zone_id
		defer decryptor.binaryDecryptor.SetLogger(decryptor.logger)
	}

	// take length of fully matched tag begin (each decryptor match tag begin with different length)
	correctMatchBeginTagLength := len(decryptor.binaryDecryptor.GetMatched())
	// take diff count of matched between two decryptors
	falseBufferedBeginTagLength := decryptor.matchIndex - correctMatchBeginTagLength
	if falseBufferedBeginTagLength > 0 {
		logger.Debugf("Return with false matched %v bytes", falseBufferedBeginTagLength)
		decrypted, err := decryptor.binaryDecryptor.ReadData(symmetricKey, zoneID, reader)
		if err != nil {
			return nil, err
		}
		logger.Debugln("Decrypted AcraStruct")
		return append(decryptor.matchBuffer[:falseBufferedBeginTagLength], decrypted...), nil
	}

	decrypted, err := decryptor.binaryDecryptor.ReadData(symmetricKey, zoneID, reader)
	if err != nil {
		return nil, err
	}
	logger.Debugln("Decrypted AcraStruct")
	return decrypted, nil
}

// SetKeyStore sets keystore
func (decryptor *PgDecryptor) SetKeyStore(store keystore.DecryptionKeyStore) {
	decryptor.keyStore = store
}

// GetPrivateKey returns either ZonePrivate key (if Zone mode enabled) or
// Server Decryption private key otherwise
func (decryptor *PgDecryptor) GetPrivateKey() (*keys.PrivateKey, error) {
	if decryptor.IsWithZone() {
		return decryptor.keyStore.GetZonePrivateKey(decryptor.GetMatchedZoneID())
	}
	return decryptor.keyStore.GetServerDecryptionPrivateKey(decryptor.clientID)
}

// TurnOnPoisonRecordCheck turns on or off poison recods check
func (decryptor *PgDecryptor) TurnOnPoisonRecordCheck(val bool) {
	decryptor.logger.Debugf("Set poison record check: %v", val)
	decryptor.checkPoisonRecords = val
}

// IsPoisonRecordCheckOn returns true if poison record check is enabled
func (decryptor *PgDecryptor) IsPoisonRecordCheckOn() bool {
	return decryptor.checkPoisonRecords
}

// GetPoisonCallbackStorage returns storage of poison record callbacks,
// creates new one if no storage set
func (decryptor *PgDecryptor) GetPoisonCallbackStorage() *base.PoisonCallbackStorage {
	if decryptor.callbackStorage == nil {
		decryptor.callbackStorage = base.NewPoisonCallbackStorage()
	}
	return decryptor.callbackStorage
}

// SetPoisonCallbackStorage sets storage of poison record callbacks
func (decryptor *PgDecryptor) SetPoisonCallbackStorage(storage *base.PoisonCallbackStorage) {
	decryptor.callbackStorage = storage
}

// IsWholeMatch returns if AcraStruct sits in the whole database cell
func (decryptor *PgDecryptor) IsWholeMatch() bool {
	return decryptor.isWholeMatch
}

// SetWholeMatch sets isWholeMatch
func (decryptor *PgDecryptor) SetWholeMatch(value bool) {
	decryptor.isWholeMatch = value
	if logging.IsDebugLevel(decryptor.logger) {
		if value {
			decryptor.logger = decryptor.logger.WithField("decrypt_mode", base.DecryptWhole)
		}
		decryptor.logger = decryptor.logger.WithField("decrypt_mode", base.DecryptInline)
	}
}

// MatchZoneBlock returns zone data
func (decryptor *PgDecryptor) MatchZoneBlock(block []byte) {
	for _, c := range block {
		if !decryptor.MatchZone(c) {
			return
		}
	}
}

// HexPrefix represents \x bytes at beginning of HEX byte format
var HexPrefix = []byte{'\\', 'x'}

// SkipBeginInBlock returns bytes without BeginTag
// or ErrFakeAcraStruct otherwise
func (decryptor *PgDecryptor) SkipBeginInBlock(block []byte) ([]byte, error) {
	// in hex format can be \x bytes at beginning
	// we need skip them for correct matching begin tag
	n := 0

	for _, c := range block {
		if !decryptor.MatchBeginTag(c) {
			return []byte{}, base.ErrFakeAcraStruct
		}
		n++
		if decryptor.IsMatched() {
			break
		}
	}
	if !decryptor.IsMatched() {
		return []byte{}, base.ErrFakeAcraStruct
	}
	return block[n:], nil
}

// DecryptBlock returns plaintext content of AcraStruct decrypted by correct PgDecryptor,
// handles all settings (if AcraStruct has Zone, if keys can be read etc)
// appends HEX Prefix for Hex bytes mode
func (decryptor *PgDecryptor) DecryptBlock(block []byte) ([]byte, error) {
	ctx := decryptor.dataProcessorContext.UseZoneID(decryptor.GetMatchedZoneID())
	ctx.WithZone = decryptor.IsWithZone()
	decrypted, err := decryptor.dataProcessor.Process(block, ctx)
	if err == nil {
		return decrypted, nil
	}
	// avoid logging errors when block is not AcraStruct
	if err == base.ErrIncorrectAcraStructTagBegin {
		return nil, errPlainData
	} else if err == base.ErrIncorrectAcraStructLength {
		return nil, errPlainData
	}
	return nil, err
}

// CheckPoisonRecord tries to decrypt AcraStruct using Poison records keys
// if decryption is successful, executes poison record callbacks
// returns true and no error if poison record found
// returns error otherwise
func (decryptor *PgDecryptor) CheckPoisonRecord(reader io.Reader) (bool, error) {
	if !decryptor.IsPoisonRecordCheckOn() {
		return false, nil
	}
	data, err := ioutil.ReadAll(reader)
	if err != nil {
		return false, err
	}

	// check poison record
	poisonKeypair, err := decryptor.keyStore.GetPoisonKeyPair()
	if err != nil {
		decryptor.logger.WithField(logging.FieldKeyEventCode, logging.EventCodeErrorCantReadKeys).WithError(err).Errorln("Can't load poison keypair")
		return true, err
	}

	_, err = base.DecryptAcrastruct(data, poisonKeypair.Private, nil)
	if err == nil {
		decryptor.logger.WithField(logging.FieldKeyEventCode, logging.EventCodeErrorDecryptorRecognizedPoisonRecord).Warningln("Recognized poison record")
		if decryptor.GetPoisonCallbackStorage().HasCallbacks() {
			err = decryptor.GetPoisonCallbackStorage().Call()
			if err != nil {
				decryptor.logger.WithField(logging.FieldKeyEventCode, logging.EventCodeErrorDecryptorCantCheckPoisonRecord).WithError(err).Errorln("Unexpected error in poison record callbacks")
			}
			decryptor.logger.Debugln("Processed all callbacks on poison record")
		}
		return true, nil
	}
	decryptor.logger.WithField("data", string(data[:10])).WithError(err).Errorln("Didn't decrypt poison record")
	return false, nil
}

var hexTagSymbols = hex.EncodeToString([]byte{base.TagSymbol})

// HexSymbol is HEX representation of TagSymbol
var HexSymbol = byte(hexTagSymbols[0])

// BeginTagIndex returns tag start index and length of tag (depends on decryptor type)
func (decryptor *PgDecryptor) BeginTagIndex(block []byte) (int, int) {
	if i := bytes.Index(block, base.TagBegin); i != utils.NotFound {
		decryptor.logger.Debugln("Matched binary decryptor")
		return i, decryptor.binaryDecryptor.GetTagBeginLength()
	}
	return utils.NotFound, decryptor.GetTagBeginLength()
}

var hexZoneSymbols = hex.EncodeToString([]byte{zone.ZoneTagSymbol})

// HexZoneSymbol is HEX representation of ZoneTagSymbol
var HexZoneSymbol = byte(hexZoneSymbols[0])

// MatchZoneInBlock finds ZoneId in AcraStruct and marks decryptor matched
// (depends on decryptor type)
func (decryptor *PgDecryptor) MatchZoneInBlock(block []byte) {
	sliceCopy := block[:]
	for {
		// binary format
		i := bytes.Index(block, zone.ZoneIDBegin)
		if i == utils.NotFound {
			break
		} else {
			if decryptor.keyStore.HasZonePrivateKey(sliceCopy[i : i+zone.ZoneIDBlockLength]) {
				decryptor.zoneMatcher.SetMatched(sliceCopy[i : i+EscapeZoneIDBlockLength])
				return
			}
			sliceCopy = sliceCopy[i+1:]
		}
	}
	return
}

// GetTagBeginLength returns begin tag length, depends on decryptor type
func (decryptor *PgDecryptor) GetTagBeginLength() int {
	return decryptor.binaryDecryptor.GetTagBeginLength()
}

// GetZoneIDLength returns begin tag length, depends on decryptor type
func (decryptor *PgDecryptor) GetZoneIDLength() int {
	return decryptor.binaryDecryptor.GetTagBeginLength()
}

// SetDataProcessor replace current with new processor
func (decryptor *PgDecryptor) SetDataProcessor(processor base.DataProcessor) {
	decryptor.dataProcessor = processor
}

// OnColumn handler which process column data on db response and try to decrypt/detect poison record
func (decryptor *PgDecryptor) OnColumn(ctx context.Context, data []byte) (context.Context, []byte, error) {
	logger := logging.GetLoggerFromContext(ctx)
	span := trace.FromContext(ctx)
	// try to skip small piece of data that can't be valuable for us
	// in zonemode skip data which less then zoneid length
	// without zonemode check that data has length more than min AcraStruct length
	if (decryptor.IsWithZone() && len(data) < zone.ZoneIDBlockLength) || (!decryptor.IsWithZone() && len(data) < base.GetMinAcraStructLength()) {
		logger.WithFields(log.Fields{"lest": len(data) < zone.ZoneIDBlockLength, "zone_length": zone.ZoneIDBlockLength, "length": len(data), "with_zone": decryptor.IsWithZone()}).Debugln("Skip decryption because length of block too small for ZoneId or AcraStruct")
		return ctx, data, nil
	}
	decryptor.Reset()
	span.AddAttributes(trace.BoolAttribute("decryption", true))

	// Zone anyway should be passed as whole block
	// so try to match before any operations if we process with ZoneMode on
	if base.NeedMatchZone(decryptor) {
		span.AddAttributes(trace.BoolAttribute("match_zone", true))
		// try to match zone
		decryptor.MatchZoneBlock(data)
		var err error
		if decryptor.IsWholeMatch() {
			// check that it's not poison record
			err = checkWholePoisonRecord(data, decryptor, logger)
		} else {
			// check that it's not poison record
			err = checkInlinePoisonRecordInBlock(data, decryptor, logger)
		}
		if err != nil {
			logger.WithField(logging.FieldKeyEventCode, logging.EventCodeErrorDecryptorCantCheckPoisonRecord).WithError(err).Errorln("Can't check poison record in block")
			return ctx, nil, err
		}
	}

	// create temporary logger to log related zone_id in flow of decryption
	// client_id set on higher level on start of processing connection
	decryptionLogger := logger.WithField("zone_id", string(decryptor.GetMatchedZoneID()))
	var newData []byte
	var err error
	if decryptor.IsWholeMatch() {
		newData, err = decryptor.processWholeBlockDecryption(ctx, data, decryptionLogger)
		if err != nil {
			decryptionLogger.WithField(logging.FieldKeyEventCode, logging.EventCodeErrorDecryptorCantDecryptBinary).WithError(err).Errorln("Can't process whole block")
			return ctx, nil, err
		}
		return ctx, newData, err
	}
	// else "injected cell mode", inline acrastruct
	newData, err = decryptor.processInlineBlockDecryption(ctx, data, decryptionLogger)
	if err != nil {
		decryptionLogger.WithField(logging.FieldKeyEventCode, logging.EventCodeErrorDecryptorCantDecryptBinary).WithError(err).Errorln("Can't process block with inline mode")
		return ctx, nil, err
	}

	decryptor.Reset()
	// reset matched zone only if was successful decryption
	if len(data) != len(newData) {
		if os.Getenv("ZONE_FOR_ROW") != "on" {
			decryptor.ResetZoneMatch()
		}
	}
	return ctx, newData, nil
}

// processWholeBlockDecryption try to decrypt data of column as whole AcraStruct and replace with decrypted data on success
func (decryptor *PgDecryptor) processWholeBlockDecryption(ctx context.Context, data []byte, logger *log.Entry) ([]byte, error) {
	span := trace.FromContext(ctx)
	decryptor.Reset()
	// TODO here we replace context with correct logger with new passed from caller
	decryptor.dataProcessorContext.UseContext(ctx)
	decrypted, err := decryptor.DecryptBlock(data)
	if err == errPlainData {
		// it's not AcraStruct
		return data, nil
	}
	if err != nil {
		span.AddAttributes(trace.BoolAttribute("failed_decryption", true))
		// check poison records on failed decryption
		logger.WithField(logging.FieldKeyEventCode, logging.EventCodeErrorDecryptorCantDecryptBinary).WithError(err).Warningln("Can't decrypt AcraStruct: can't unwrap symmetric key")
		base.AcrastructDecryptionCounter.WithLabelValues(base.DecryptionTypeFail).Inc()
		if decryptor.IsPoisonRecordCheckOn() {
			decryptor.Reset()
			if err := checkWholePoisonRecord(data, decryptor, logger); err != nil {
				return nil, err
			}
		}
		return data, nil
	}
	base.AcrastructDecryptionCounter.WithLabelValues(base.DecryptionTypeSuccess).Inc()
	return decrypted, nil
}

func (decryptor *PgDecryptor) processInlineBlockDecryption(ctx context.Context, data []byte, logger *log.Entry) ([]byte, error) {
	span := trace.FromContext(ctx)
	// inline mode
	currentIndex := 0
	outputBlock := bytes.NewBuffer(make([]byte, 0, len(data)))
	hasDecryptedData := false
	for {
		// search AcraStruct's begin tags through all block of data and try to decrypt
		beginTagIndex, _ := decryptor.BeginTagIndex(data[currentIndex:])
		if beginTagIndex == utils.NotFound {
			outputBlock.Write(data[currentIndex:])
			// no AcraStructs in column decryptedData
			break
		}
		// convert to absolute index
		beginTagIndex += currentIndex
		// write data before start of AcraStruct
		outputBlock.Write(data[currentIndex:beginTagIndex])
		currentIndex = beginTagIndex

		if len(data[currentIndex:]) > base.GetMinAcraStructLength() {
			acrastructLength := base.GetDataLengthFromAcraStruct(data[currentIndex:]) + base.GetMinAcraStructLength()
			if acrastructLength > 0 && acrastructLength <= len(data[currentIndex:]) {
				endIndex := currentIndex + acrastructLength
				// TODO here we replace context with correct logger with new passed from caller
				decryptor.dataProcessorContext.UseContext(ctx)
				decryptedData, err := decryptor.DecryptBlock(data[currentIndex:endIndex])
				if err != nil {
					if decryptor.IsPoisonRecordCheckOn() {
						logger.Infoln("Check poison records")
						blockReader := bytes.NewReader(data[currentIndex:endIndex])
						poisoned, err := decryptor.CheckPoisonRecord(blockReader)
						if err = handlePoisonCheckResult(decryptor, poisoned, err, logger); err != nil {
							return nil, err
						}
					}
					span.AddAttributes(trace.BoolAttribute("failed_decryption", true))
					base.AcrastructDecryptionCounter.WithLabelValues(base.DecryptionTypeFail).Inc()
					logger.WithField(logging.FieldKeyEventCode, logging.EventCodeErrorDecryptorCantDecryptBinary).WithError(err).Warningln("Can't decrypt AcraStruct: can't decrypt data with unwrapped symmetric key")
					// write current read byte to not process him in next iteration
					outputBlock.Write([]byte{data[currentIndex]})
					currentIndex++
					continue
				}
				logger.Infoln("Decrypted AcraStruct")
				base.AcrastructDecryptionCounter.WithLabelValues(base.DecryptionTypeSuccess).Inc()
				outputBlock.Write(decryptedData)
				currentIndex += acrastructLength
				hasDecryptedData = true
				continue
			}
		}
		// write current read byte to not process him in next iteration
		outputBlock.Write([]byte{data[currentIndex]})
		currentIndex++
		continue
	}
	if hasDecryptedData {
		logger.WithFields(log.Fields{"old_size": len(data), "new_size": outputBlock.Len()}).Debugln("Result was changed")
		if os.Getenv("ZONE_FOR_ROW") != "on" {
			decryptor.ResetZoneMatch()
		}
		decryptor.Reset()
		return outputBlock.Bytes(), nil
	}
	logger.Debugln("Result was not changed")
	return data, nil
}<|MERGE_RESOLUTION|>--- conflicted
+++ resolved
@@ -21,6 +21,10 @@
 	"context"
 	"encoding/hex"
 	"errors"
+	"io"
+	"io/ioutil"
+	"os"
+
 	"github.com/cossacklabs/acra/decryptor/base"
 	"github.com/cossacklabs/acra/decryptor/binary"
 	"github.com/cossacklabs/acra/keystore"
@@ -30,9 +34,6 @@
 	"github.com/cossacklabs/themis/gothemis/keys"
 	log "github.com/sirupsen/logrus"
 	"go.opencensus.io/trace"
-	"io"
-	"io/ioutil"
-	"os"
 )
 
 var errPlainData = errors.New("plain data without AcraStruct signature")
@@ -57,13 +58,8 @@
 
 // NewPgDecryptor returns new PgDecryptor hiding inner HEX decryptor or ESCAPE decryptor
 // by default checks poison recods and uses WholeMatch mode without zones
-<<<<<<< HEAD
 func NewPgDecryptor(clientID []byte, decryptor base.DataDecryptor, withZone bool, keystore keystore.DecryptionKeyStore) *PgDecryptor {
-	logger := logrus.WithField("client_id", string(clientID))
-=======
-func NewPgDecryptor(clientID []byte, decryptor base.DataDecryptor, withZone bool, keystore keystore.KeyStore) *PgDecryptor {
 	logger := log.WithField("client_id", string(clientID))
->>>>>>> 22cd58b2
 	decryptor.SetLogger(logger)
 	return &PgDecryptor{
 		isWithZone:      withZone,
