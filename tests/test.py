--- conflicted
+++ resolved
@@ -1237,153 +1237,6 @@
         else:
             return wait_connection(connection_string.split(':')[-1])
 
-<<<<<<< HEAD
-    def get_connector_tls_params(self):
-        return {
-            'acraserver_tls_transport_enable': True,
-            'tls_acraserver_sni': 'localhost',
-            'tls_ca': TEST_TLS_CA,
-            'tls_key': TEST_TLS_CLIENT_KEY,
-            'tls_cert': TEST_TLS_CLIENT_CERT,
-            'tls_ocsp_url': 'http://localhost:{}'.format(self.OCSP_SERVER_PORT),
-            'tls_ocsp_from_cert': 'use',
-            'tls_crl_url': 'http://localhost:{}/crl.pem'.format(self.CRL_HTTP_SERVER_PORT),
-            'tls_crl_from_cert': 'use',
-        }
-
-    def get_connector_prometheus_port(self, port):
-        return port+1
-
-    def fork_connector(self, connector_port: int, acraserver_port: int,
-                       client_id: str, api_port: int=None,
-                       zone_mode: bool=False, check_connection: bool=True,
-                       popen_kwargs: dict=None,
-                       **extra_options: dict):
-        logging.info("fork connector with port {} and client_id={}".format(connector_port, client_id))
-
-        acraserver_connection = self.get_acraserver_connection_string(acraserver_port)
-        acraserver_api_connection = self.get_acraserver_api_connection_string(acraserver_port)
-        connector_connection = self.get_connector_connection_string(connector_port)
-        if zone_mode:
-            # because standard library can send http requests only through tcp and cannot through unix socket
-            connector_api_connection = "tcp://localhost:{}".format(api_port)
-        else:
-            # now it's no matter, so just +100
-            connector_api_connection = self.get_connector_api_connection_string(api_port if api_port else connector_port + 100)
-
-        for path in [socket_path_from_connection_string(connector_connection), socket_path_from_connection_string(connector_api_connection)]:
-            try:
-                os.remove(path)
-            except:
-                pass
-        args = {
-            'acraserver_connection_string': acraserver_connection,
-            'acraserver_api_connection_string': acraserver_api_connection,
-            'client_id': client_id,
-            'incoming_connection_string': connector_connection,
-            'incoming_connection_api_string': connector_api_connection,
-            'user_check_disable': 'true',
-            'keys_dir': KEYS_FOLDER.name,
-            'logging_format': 'cef',
-            # Explicitly disable certificate validation by default since otherwise we may end up
-            # in a situation when some certificate contains OCSP or CRL URI while corresponding
-            # services were not started by this script (because TLS testing was disabled)
-            # This behavior will be overridden with args.update(self.get_connector_tls_params())
-            'tls_ocsp_from_cert': 'ignore',
-            'tls_crl_from_cert': 'ignore',
-        }
-        if self.LOG_METRICS:
-            args['incoming_connection_prometheus_metrics_string'] = \
-                self.get_prometheus_address(
-                    self.get_connector_prometheus_port(connector_port))
-        if TEST_WITH_TRACING:
-            args['tracing_log_enable'] = True
-            if TEST_TRACE_TO_JAEGER:
-                args['tracing_jaeger_enable'] = True
-        if self.DEBUG_LOG:
-            args['d'] = True
-        if zone_mode:
-            args['http_api_enable'] = True
-        if self.CONNECTOR_TLS_TRANSPORT:
-            args.update(self.get_connector_tls_params())
-        if extra_options:
-            args.update(extra_options)
-
-        cli_args = sorted(['--{}={}'.format(k, v) for k, v in args.items()])
-        print('connector args: {}'.format(' '.join(cli_args)))
-
-        if not popen_kwargs:
-            popen_kwargs = {}
-        process = self.fork(lambda: subprocess.Popen(['./acra-connector'] + cli_args,
-                                                     **popen_kwargs))
-        if check_connection:
-            print('check connection {}'.format(connector_connection))
-            try:
-                if connector_connection.startswith('tcp'):
-                    wait_connection(connector_port)
-                else:
-                    wait_unix_socket(socket_path_from_connection_string(connector_connection))
-            except:
-                stop_process(process)
-                raise
-        logging.info("fork connector finished [pid={}]".format(process.pid))
-        return process
-
-    def fork_ocsp_server(self, port: int, check_connection: bool=True):
-        logging.info("fork OpenSSL OCSP server with port {}".format(port))
-
-        ocsp_server_connection = self.get_ocsp_server_connection_string(port)
-
-        args = {
-            'port': port,
-            'index': TEST_TLS_OCSP_INDEX,
-            'rsigner': TEST_TLS_OCSP_CERT,
-            'rkey': TEST_TLS_OCSP_KEY,
-            'CA': TEST_TLS_CA,
-            'ignore_err': None,
-        }
-
-        cli_args = sorted([f'-{k}={v}' if v is not None else f'-{k}' for k, v in args.items()])
-        print('openssl ocsp args: {}'.format(' '.join(cli_args)))
-
-        process = self.fork(lambda: subprocess.Popen(['openssl', 'ocsp'] + cli_args))
-
-        check_cmd = f"openssl ocsp -CAfile {TEST_TLS_CA} -issuer {TEST_TLS_CA} -cert {TEST_TLS_CLIENT_CERT} -url {ocsp_server_connection}"
-
-        if check_connection:
-            print('check OCSP server connection {}'.format(ocsp_server_connection))
-            try:
-                wait_command_success(check_cmd)
-            except:
-                stop_process(process)
-                raise
-
-        logging.info("fork openssl ocsp finished [pid={}]".format(process.pid))
-        return process
-
-    def fork_crl_http_server(self, port: int, check_connection: bool=True):
-        logging.info("fork HTTP server with port {}".format(port))
-
-        http_server_connection = self.get_crl_http_server_connection_string(port)
-        # use explicitly 127.0.0.1 instead of localhost to avoid ipv6 usage by python http server
-        cli_args = ['--bind', '127.0.0.1', '--directory', TEST_TLS_CRL_PATH, str(port)]
-        print('python HTTP server args: {}'.format(' '.join(cli_args)))
-
-        process = self.fork(lambda: subprocess.Popen(['python3', '-m', 'http.server'] + cli_args))
-
-        if check_connection:
-            print('check HTTP server connection {}'.format(http_server_connection))
-            try:
-                wait_connection(port)
-            except:
-                stop_process(process)
-                raise
-
-        logging.info("fork HTTP server finished [pid={}]".format(process.pid))
-        return process
-
-=======
->>>>>>> 22fcab3f
     def get_acraserver_connection_string(self, port=None):
         if not port:
             port = self.ACRASERVER_PORT
