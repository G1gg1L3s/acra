--- conflicted
+++ resolved
@@ -223,25 +223,19 @@
 
 	var keystorage keystore.DecryptionKeyStore
 	if *keystoreOpts == "" {
-		if filesystemV2.IsKeyDirectory(absKeysDir) {
+		if filesystemV2.IsKeyDirectory(*keysDir) {
 			*keystoreOpts = "v2"
 		} else {
 			*keystoreOpts = "v1"
 		}
 	}
-<<<<<<< HEAD
 	switch *keystoreOpts {
 	case "v1":
-		keystorage = openKeyStoreV1(absKeysDir)
+		keystorage = openKeyStoreV1(*keysDir)
 	case "v2":
-		keystorage = openKeyStoreV2(absKeysDir)
+		keystorage = openKeyStoreV2(*keysDir)
 	default:
 		log.Errorf("unknown keystore option: %v", *keystoreOpts)
-=======
-	keystorage, err := filesystem.NewFilesystemKeyStore(*keysDir, scellEncryptor)
-	if err != nil {
-		log.WithError(err).Errorln("Can't create key store")
->>>>>>> bf7fba83
 		os.Exit(1)
 	}
 
